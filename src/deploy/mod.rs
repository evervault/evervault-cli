--- conflicted
+++ resolved
@@ -49,14 +49,10 @@
         installer_version,
         get_source_date_epoch(),
         get_git_hash(),
-<<<<<<< HEAD
-        validated_config.healthcheck().map(String::from),
         validated_config
             .scaling
             .as_ref()
             .map(|config| config.desired_replicas),
-=======
->>>>>>> 2dc32892
     );
 
     let deployment_intent = cage_api

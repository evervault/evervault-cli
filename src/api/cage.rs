use crate::config::EgressSettings;

use super::client::{ApiClient, ApiClientError, ApiResult, GenericApiClient, HandleResponse};
use super::AuthMode;
use reqwest::Client;
use serde::{Deserialize, Serialize};

#[derive(Clone)]
pub struct CagesClient {
    inner: GenericApiClient,
}

impl ApiClient for CagesClient {
    fn auth(&self) -> &AuthMode {
        self.inner.auth()
    }

    fn update_auth(&mut self, auth: AuthMode) -> Result<(), ApiClientError> {
        self.inner.update_auth(auth)
    }

    fn client(&self) -> &Client {
        self.inner.client()
    }

    fn base_url(&self) -> String {
        let api_base = self.inner.base_url();
        format!("{}/v2/cages", api_base)
    }
}

impl CagesClient {
    pub fn new(auth_mode: AuthMode) -> Self {
        Self {
            inner: GenericApiClient::from(auth_mode),
        }
    }

    pub async fn create_cage(&self, cage_create_payload: CreateCageRequest) -> ApiResult<Cage> {
        let create_cage_url = format!("{}/", self.base_url());
        self.post(&create_cage_url)
            .json(&cage_create_payload)
            .send()
            .await
            .handle_json_response()
            .await
    }

    pub async fn create_cage_deployment_intent(
        &self,
        cage_uuid: &str,
        payload: CreateCageDeploymentIntentRequest,
    ) -> ApiResult<CreateCageDeploymentIntentResponse> {
        let deployment_intent_url = format!("{}/{}/credentials", self.base_url(), cage_uuid);
        self.post(&deployment_intent_url)
            .json(&payload)
            .send()
            .await
            .handle_json_response()
            .await
    }

    pub async fn get_cages(&self) -> ApiResult<GetCagesResponse> {
        let get_cages_url = format!("{}/", self.base_url());
        self.get(&get_cages_url)
            .send()
            .await
            .handle_json_response()
            .await
    }

    pub async fn get_cage(&self, cage_uuid: &str) -> ApiResult<GetCageResponse> {
        let get_cage_url = format!("{}/{}", self.base_url(), cage_uuid);
        self.get(&get_cage_url)
            .send()
            .await
            .handle_json_response()
            .await
    }

    pub async fn get_app_keys(
        &self,
        team_uuid: &str,
        app_uuid: &str,
    ) -> ApiResult<GetKeysResponse> {
        let get_cage_url = format!("{}/{}/apps/{}", self.keys_url(), team_uuid, app_uuid);
        self.get(&get_cage_url)
            .send()
            .await
            .handle_json_response()
            .await
    }

    pub async fn add_env_var(&self, cage_uuid: String, payload: AddSecretRequest) -> ApiResult<()> {
        let add_env_url = format!("{}/{}/secrets", self.base_url(), cage_uuid);
        self.put(&add_env_url)
            .json(&payload)
            .send()
            .await
            .handle_no_op_response()
    }

    pub async fn delete_env_var(&self, cage_uuid: String, name: String) -> ApiResult<()> {
        let delete_env_url = format!("{}/{}/secrets/{}", self.base_url(), cage_uuid, name);
        self.delete(&delete_env_url)
            .send()
            .await
            .handle_no_op_response()
    }

    pub async fn get_cage_env(&self, cage_uuid: String) -> ApiResult<CageEnv> {
        let get_env_url = format!("{}/{}/secrets", self.base_url(), cage_uuid);
        self.get(&get_env_url)
            .send()
            .await
            .handle_json_response()
            .await
    }

    pub async fn get_cage_deployment_by_uuid(
        &self,
        cage_uuid: &str,
        deployment_uuid: &str,
    ) -> ApiResult<GetCageDeploymentResponse> {
        let get_cage_url = format!(
            "{}/{}/deployments/{}",
            self.base_url(),
            cage_uuid,
            deployment_uuid
        );
        self.get(&get_cage_url)
            .send()
            .await
            .handle_json_response()
            .await
    }

    pub async fn get_signing_certs(&self) -> ApiResult<GetSigningCertsResponse> {
        let get_certs_url = format!("{}/signing/certs", self.base_url(),);
        self.get(&get_certs_url)
            .send()
            .await
            .handle_json_response()
            .await
    }

    pub async fn get_cage_cert_by_uuid(&self, cert_uuid: &str) -> ApiResult<CageSigningCert> {
        let get_cert_url = format!("{}/signing/certs/{}", self.base_url(), cert_uuid);
        self.get(&get_cert_url)
            .send()
            .await
            .handle_json_response()
            .await
    }

    pub async fn get_cage_logs(
        &self,
        cage_uuid: &str,
        start_time: u128,
        end_time: u128,
    ) -> ApiResult<CageLogs> {
        let get_logs_url = format!(
            "{}/{}/logs?startTime={start_time}&endTime={end_time}",
            self.base_url(),
            cage_uuid
        );
        self.get(&get_logs_url)
            .send()
            .await
            .handle_json_response()
            .await
    }

    pub async fn delete_cage(&self, cage_uuid: &str) -> ApiResult<DeleteCageResponse> {
        let delete_cage_url = format!("{}/{}", self.base_url(), cage_uuid);
        self.delete(&delete_cage_url)
            .send()
            .await
            .handle_json_response()
            .await
    }
}

#[derive(Clone, Debug, Deserialize, Serialize)]
#[serde(rename_all = "camelCase")]
pub struct CreateCageDeploymentIntentRequest {
    #[serde(flatten)]
    pcrs: crate::enclave::PCRs,
    debug_mode: bool,
    egress_enabled: bool,
    #[serde(skip_serializing_if = "Option::is_none")]
    egress_domains: Option<Vec<String>>,
    eif_size_bytes: u64,
    not_before: String,
    not_after: String,
}

impl CreateCageDeploymentIntentRequest {
    pub fn new(
        pcrs: &crate::enclave::PCRs,
        debug_mode: bool,
        egress_settings: EgressSettings,
        eif_size_bytes: u64,
        not_before: String,
        not_after: String,
    ) -> Self {
        Self {
            pcrs: pcrs.clone(),
            debug_mode,
            egress_enabled: egress_settings.enabled,
            eif_size_bytes,
<<<<<<< HEAD
            not_before,
            not_after,
=======
            egress_domains: egress_settings.destinations,
>>>>>>> b77955ae
        }
    }
}

#[derive(Clone, Debug, Deserialize, Serialize)]
#[serde(rename_all = "camelCase")]
pub struct CreateCageRequest {
    name: String,
    is_time_bound: bool,
}

#[derive(Clone, Debug, Deserialize, Serialize)]
#[serde(rename_all = "camelCase")]
pub struct AddSecretRequest {
    pub name: String,
    pub secret: String,
}

#[derive(Clone, Debug, Deserialize, Serialize)]
#[serde(rename_all = "camelCase")]
pub struct CageSecrets {
    pub name: String,
    pub secret: String,
}

#[derive(Clone, Debug, Deserialize, Serialize)]
pub struct CageEnv {
    pub secrets: Vec<Secret>,
}

#[derive(Clone, Debug, Deserialize, Serialize)]
pub struct Secret {
    pub name: String,
    pub secret: String,
}

impl CreateCageRequest {
    pub fn new(cage_name: String, is_time_bound: bool) -> Self {
        Self {
            name: cage_name,
            is_time_bound,
        }
    }
}

#[derive(Clone, Debug, Deserialize, Serialize)]
#[serde(rename_all = "camelCase")]
pub struct CreateCageDeploymentIntentResponse {
    signed_url: String,
    cage_uuid: String,
    deployment_uuid: String,
    version: u32,
}

impl CreateCageDeploymentIntentResponse {
    pub fn signed_url(&self) -> &str {
        &self.signed_url
    }

    pub fn cage_uuid(&self) -> &str {
        &self.cage_uuid
    }

    pub fn deployment_uuid(&self) -> &str {
        &self.deployment_uuid
    }

    pub fn version(&self) -> u32 {
        self.version
    }
}

#[derive(Clone, Debug, Deserialize, Serialize, PartialEq)]
#[serde(rename_all = "lowercase")]
pub enum CageState {
    Pending,
    Active,
    Deleting,
    Deleted,
}

#[derive(Clone, Debug, Deserialize, Serialize)]
#[serde(rename_all = "camelCase")]
pub struct Cage {
    pub uuid: String,
    pub name: String,
    pub team_uuid: String,
    pub app_uuid: String,
    pub domain: String,
    pub state: CageState,
    pub created_at: String,
    pub updated_at: String,
}

impl Cage {
    pub fn uuid(&self) -> &str {
        &self.uuid
    }

    pub fn name(&self) -> &str {
        &self.name
    }

    pub fn app_uuid(&self) -> &str {
        &self.app_uuid
    }

    pub fn team_uuid(&self) -> &str {
        &self.team_uuid
    }
}

#[derive(Clone, Debug, Deserialize, Serialize)]
#[serde(rename_all = "camelCase")]
pub struct CageDeployment {
    uuid: String,
    cage_uuid: String,
    version_uuid: String,
    signing_cert_uuid: String,
    debug_mode: bool,
    started_at: Option<String>,
    completed_at: Option<String>,
}

impl CageDeployment {
    pub fn is_finished(&self) -> bool {
        self.completed_at.is_some()
    }
}

#[derive(Clone, Debug, Deserialize, Serialize, PartialEq)]
#[serde(rename_all = "lowercase")]
pub enum BuildStatus {
    Pending,
    Building,
    Ready,
    Failed,
}

#[derive(Clone, Debug, Deserialize, Serialize)]
#[serde(rename_all = "camelCase")]
pub struct CageVersion {
    uuid: String,
    version: u16,
    control_plane_img_url: Option<String>,
    control_plane_version: Option<String>,
    data_plane_version: Option<String>,
    build_status: BuildStatus,
    failure_reason: Option<String>,
    started_at: Option<String>,
}

#[derive(Clone, Debug, Deserialize, Serialize)]
#[serde(rename_all = "camelCase")]
pub struct CageSigningCert {
    uuid: String,
    app_uuid: String,
    cert_hash: String,
    not_before: Option<String>,
    not_after: Option<String>,
}

#[derive(Clone, Debug, Deserialize, Serialize, PartialEq)]
#[serde(rename_all = "lowercase")]
pub enum DeployStatus {
    Pending,
    Deploying,
    Ready,
    Failed,
}

#[derive(Clone, Debug, Deserialize, Serialize)]
#[serde(rename_all = "camelCase")]
pub struct CageRegionalDeployment {
    uuid: String,
    deployment_uuid: String,
    deployment_order: u16,
    region: String,
    failure_reason: Option<String>,
    deploy_status: DeployStatus,
    // started_at should be required, but is being returned as null sometimes
    // should revert this to just String after API fix
    started_at: Option<String>,
    completed_at: Option<String>,
    detailed_status: Option<String>,
}

impl CageRegionalDeployment {
    pub fn is_failed(&self) -> bool {
        self.deploy_status == DeployStatus::Failed
    }

    pub fn get_failure_reason(&self) -> String {
        self.failure_reason
            .clone()
            .unwrap_or_else(|| String::from("An unknown error occurred during deployment."))
    }

    pub fn get_detailed_status(&self) -> String {
        self.detailed_status
            .clone()
            .unwrap_or_else(|| String::from("Starting deployment."))
    }
}

#[derive(Clone, Debug, Deserialize, Serialize)]
#[serde(rename_all = "camelCase")]
pub struct GetCagesResponse {
    cages: Vec<Cage>,
}

impl GetCagesResponse {
    pub fn cages(&self) -> &Vec<Cage> {
        self.cages.as_ref()
    }
}

#[derive(Clone, Debug, Deserialize, Serialize)]
#[serde(rename_all = "camelCase")]
pub struct DeploymentsForGetCage {
    #[serde(flatten)]
    deployment: CageDeployment,
    #[serde(rename = "teeCageVersion")]
    version: CageVersion,
}

#[derive(Clone, Debug, Deserialize, Serialize)]
#[serde(rename_all = "camelCase")]
pub struct GetCageResponse {
    #[serde(flatten)]
    cage: Cage,
    #[serde(rename = "teeCageDeployments")]
    deployments: Vec<DeploymentsForGetCage>,
}

#[derive(Clone, Debug, Deserialize, Serialize)]
#[serde(rename_all = "camelCase")]
pub struct GetKeysResponse {
    pub ecdh_p256_key_uncompressed: String,
    pub ecdh_p256_key: String,
    pub ecdh_key: String,
}

impl GetCageResponse {
    pub fn is_deleted(&self) -> bool {
        self.cage.state == CageState::Deleted
    }

    pub fn domain(&self) -> &str {
        self.cage.domain.as_str()
    }
}

#[derive(Clone, Debug, Deserialize, Serialize)]
#[serde(rename_all = "camelCase")]
pub struct GetCageDeploymentResponse {
    #[serde(flatten)]
    deployment: CageDeployment,
    tee_cage_version: CageVersion,
    tee_cage_signing_cert: CageSigningCert,
    tee_cage_regional_deployments: Vec<CageRegionalDeployment>,
}

impl GetCageDeploymentResponse {
    pub fn is_built(&self) -> bool {
        self.tee_cage_version.build_status == BuildStatus::Ready
    }

    pub fn is_finished(&self) -> bool {
        self.deployment.is_finished()
    }

    //TODO: Handle multi region deployment failures
    pub fn is_failed(&self) -> Option<bool> {
        self.tee_cage_regional_deployments
            .first()
            .map(|depl| depl.is_failed())
    }

    pub fn get_failure_reason(&self) -> Option<String> {
        self.tee_cage_regional_deployments
            .first()
            .map(|depl| depl.get_failure_reason())
    }

    pub fn get_detailed_status(&self) -> Option<String> {
        self.tee_cage_regional_deployments
            .first()
            .map(|depl| depl.get_detailed_status())
    }
}

#[derive(Clone, Debug, Deserialize, Serialize)]
#[serde(rename_all = "camelCase")]
pub struct GetSigningCertsResponse {
    certs: Vec<CageSigningCert>,
}

#[derive(Clone, Debug, Deserialize, Serialize)]
#[serde(rename_all = "camelCase")]
pub struct CageLogs {
    log_events: Vec<LogEvent>,
    next_token: Option<String>,
    start_time: String,
    end_time: String,
}

impl CageLogs {
    pub fn start_time(&self) -> &str {
        &self.start_time
    }

    pub fn end_time(&self) -> &str {
        &self.end_time
    }

    pub fn log_events(&self) -> &Vec<LogEvent> {
        &self.log_events
    }
}

#[derive(Clone, Debug, Deserialize, Serialize)]
#[serde(rename_all = "camelCase")]
pub struct LogEvent {
    timestamp: i64,
    message: String,
    ingestion_time: i64,
    instance_id: String,
}

impl LogEvent {
    pub fn timestamp(&self) -> i64 {
        self.timestamp
    }

    pub fn message(&self) -> &str {
        self.message.as_str()
    }

    pub fn instance_id(&self) -> &str {
        self.instance_id.as_str()
    }
}

pub type DeleteCageResponse = Cage;

#[cfg(test)]
mod test {
    use super::*;

    fn get_testing_deployment() -> CageDeployment {
        CageDeployment {
            uuid: "abc".to_string(),
            cage_uuid: "def".to_string(),
            version_uuid: "ghi".to_string(),
            signing_cert_uuid: "jkl".to_string(),
            debug_mode: false,
            started_at: None,
            completed_at: None,
        }
    }

    fn get_testing_version() -> CageVersion {
        CageVersion {
            uuid: "abc".to_string(),
            version: 1,
            control_plane_img_url: Some("control-plane.com".to_string()),
            control_plane_version: Some("1.0.0".to_string()),
            data_plane_version: Some("1.0.0".to_string()),
            build_status: BuildStatus::Ready,
            failure_reason: None,
            started_at: None,
        }
    }

    fn get_testing_cert() -> CageSigningCert {
        CageSigningCert {
            uuid: "abc".to_string(),
            app_uuid: "def".to_string(),
            cert_hash: "ghi".to_string(),
            not_before: None,
            not_after: None,
        }
    }

    #[test]
    fn test_empty_regional_deployments() {
        let deployment = get_testing_deployment();
        let version = get_testing_version();
        let cert = get_testing_cert();
        let deployment_with_empty_regional = GetCageDeploymentResponse {
            deployment,
            tee_cage_version: version,
            tee_cage_signing_cert: cert,
            tee_cage_regional_deployments: vec![],
        };

        assert!(deployment_with_empty_regional
            .get_detailed_status()
            .is_none());
        assert!(deployment_with_empty_regional
            .get_failure_reason()
            .is_none());
        assert!(deployment_with_empty_regional.is_failed().is_none());
    }

    #[test]
    fn test_populated_regional_deployments() {
        let deployment = get_testing_deployment();
        let version = get_testing_version();
        let cert = get_testing_cert();

        let failure_reason = "An error occurred provisioning your TEE".to_string();
        let detailed_failure_reason = "Insufficient capacity".to_string();
        let deployment_with_regional = GetCageDeploymentResponse {
            deployment,
            tee_cage_version: version,
            tee_cage_signing_cert: cert,
            tee_cage_regional_deployments: vec![CageRegionalDeployment {
                uuid: "abc".to_string(),
                deployment_uuid: "def".to_string(),
                deployment_order: 1,
                region: "us-east-1".to_string(),
                failure_reason: Some(failure_reason.clone()),
                deploy_status: DeployStatus::Failed,
                started_at: None,
                completed_at: None,
                detailed_status: Some(detailed_failure_reason.clone()),
            }],
        };

        assert_eq!(deployment_with_regional.is_failed(), Some(true));
        assert_eq!(
            deployment_with_regional.get_failure_reason(),
            Some(failure_reason)
        );
        assert_eq!(
            deployment_with_regional.get_detailed_status(),
            Some(detailed_failure_reason)
        );
    }
}<|MERGE_RESOLUTION|>--- conflicted
+++ resolved
@@ -209,12 +209,9 @@
             debug_mode,
             egress_enabled: egress_settings.enabled,
             eif_size_bytes,
-<<<<<<< HEAD
             not_before,
             not_after,
-=======
             egress_domains: egress_settings.destinations,
->>>>>>> b77955ae
         }
     }
 }

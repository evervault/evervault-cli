--- conflicted
+++ resolved
@@ -12,13 +12,10 @@
 pub enum Command {
     Build(build::BuildArgs),
     Cert(cert::CertArgs),
+    Delete(delete::DeleteArgs),
     Describe(describe::DescribeArgs),
     Deploy(deploy::DeployArgs),
     Init(init::InitArgs),
     List(list::List),
-<<<<<<< HEAD
     Logs(logs::LogArgs),
-=======
-    Delete(delete::DeleteArgs),
->>>>>>> f43574df
 }
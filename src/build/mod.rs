--- conflicted
+++ resolved
@@ -22,11 +22,8 @@
     output_dir: Option<&str>,
     verbose: bool,
     docker_build_args: Option<Vec<&str>>,
-<<<<<<< HEAD
     reproducible: bool,
-=======
     data_plane_version: String,
->>>>>>> b20a23c5
 ) -> Result<(enclave::BuiltEnclave, OutputPath), BuildError> {
     let context_path = Path::new(&context_path);
     if !context_path.exists() {
@@ -80,7 +77,6 @@
     log::info!("Building docker image...");
     if reproducible {
         enclave::build_reproducible_user_image(
-            &user_dockerfile_path,
             context_path,
             output_path.path(),
             verbose,
@@ -389,7 +385,7 @@
     async fn test_choose_output_dir() {
         let output_dir = TempDir::new().unwrap();
 
-        let _ = test_utils::build_test_cage(Some(output_dir.path().to_str().unwrap())).await;
+        let _ = test_utils::build_test_cage(Some(output_dir.path().to_str().unwrap()), false).await;
 
         let paths = std::fs::read_dir(output_dir.path().to_str().unwrap().to_string()).unwrap();
 

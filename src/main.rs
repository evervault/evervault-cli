--- conflicted
+++ resolved
@@ -44,12 +44,8 @@
         Command::Cert(cert_args) => cert::run(cert_args),
         Command::Deploy(deploy_args) => deploy::run(deploy_args).await,
         Command::Describe(describe_args) => describe::run(describe_args).await,
-<<<<<<< HEAD
-        Command::Init(init_args) => init::run(init_args),
+        Command::Init(init_args) => init::run(init_args).await,
         Command::List(list_args) => list::run(list_args).await,
-=======
-        Command::Init(init_args) => init::run(init_args).await,
->>>>>>> a0b03fdd
     }
 }
 

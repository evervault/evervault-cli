--- conflicted
+++ resolved
@@ -2,11 +2,7 @@
 use clap::{AppSettings, Parser};
 use env_logger::fmt::Formatter;
 use env_logger::{Builder, Env};
-<<<<<<< HEAD
-use ev_cage::cli::{build, cert, deploy, describe, init, list, logs, Command};
-=======
-use ev_cage::cli::{build, cert, delete, deploy, describe, init, list, Command};
->>>>>>> 65d611c8
+use ev_cage::cli::{build, cert, delete, deploy, describe, init, list, logs, Command};
 use human_panic::setup_panic;
 use log::Record;
 use std::io::Write;
@@ -47,15 +43,12 @@
     match base_args.command {
         Command::Build(build_args) => build::run(build_args).await,
         Command::Cert(cert_args) => cert::run(cert_args),
+        Command::Delete(delete_args) => delete::run(delete_args).await,
         Command::Deploy(deploy_args) => deploy::run(deploy_args).await,
         Command::Describe(describe_args) => describe::run(describe_args).await,
         Command::Init(init_args) => init::run(init_args).await,
         Command::List(list_args) => list::run(list_args).await,
-<<<<<<< HEAD
         Command::Logs(log_args) => logs::run(log_args).await,
-=======
-        Command::Delete(delete_args) => delete::run(delete_args).await,
->>>>>>> 65d611c8
     }
 }
 

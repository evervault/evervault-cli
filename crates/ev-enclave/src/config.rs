--- conflicted
+++ resolved
@@ -388,12 +388,8 @@
     pub trx_logging_enabled: bool,
     pub forward_proxy_protocol: bool,
     pub trusted_headers: Vec<String>,
-<<<<<<< HEAD
-    pub healthcheck: Option<String>,
+    pub healthcheck: Option<HealthcheckConfig>,
     pub attestation_cors: Option<AttestationCors>,
-=======
-    pub healthcheck: Option<HealthcheckConfig>,
->>>>>>> 15f702f9
 }
 
 impl ValidatedEnclaveBuildConfig {
@@ -765,15 +761,11 @@
             trx_logging: true,
             forward_proxy_protocol: false,
             trusted_headers: vec![],
-<<<<<<< HEAD
-            healthcheck: Some("/health".to_string()),
-            attestation_cors: Some(AttestationCors {
-                origin: "*".to_string(),
-=======
             healthcheck: Some(crate::config::HealthcheckConfig::Table {
                 path: "/health".to_string(),
                 port: Some(8080),
->>>>>>> 15f702f9
+            attestation_cors: Some(AttestationCors {
+                origin: "*".to_string(),
             }),
         };
 

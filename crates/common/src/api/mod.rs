pub mod assets;
pub mod client;
<<<<<<< HEAD
pub mod function;
=======
pub mod enclave_assets;
>>>>>>> 1b9d0845
pub mod papi;
pub use reqwest::Client;

pub type BasicAuth = (String, String);

#[derive(Clone)]
pub enum AuthMode {
    NoAuth,
    ApiKey(String),
    BearerAuth(String),
    BasicAuth(BasicAuth),
}<|MERGE_RESOLUTION|>--- conflicted
+++ resolved
@@ -1,10 +1,7 @@
 pub mod assets;
 pub mod client;
-<<<<<<< HEAD
+pub mod enclave_assets;
 pub mod function;
-=======
-pub mod enclave_assets;
->>>>>>> 1b9d0845
 pub mod papi;
 pub use reqwest::Client;
 
